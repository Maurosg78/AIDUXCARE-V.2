--- conflicted
+++ resolved
@@ -1,25 +1,4 @@
 import { createBrowserRouter } from 'react-router-dom';
-<<<<<<< HEAD
-import Layout from '../core/components/Layout';
-import { ProfessionalWorkflowPage } from '../pages/ProfessionalWorkflowPage';
-import ClinicalInfoPage from '../pages/ClinicalInfoPage';
-import HumanFigurePage from '../pages/HumanFigurePage';
-import SOAPEditorPage from '../pages/SOAPEditorPage';
-import ProfessionalOnboardingPage from '../pages/ProfessionalOnboardingPage';
-import WelcomePage from '../pages/WelcomePage';
-import LoginPage from '../pages/LoginPage';
-import AccessPage from '../pages/AccessPage';
-import ProtectedRoute from '../features/auth/ProtectedRoute';
-import { OnboardingPage } from '../pages/OnboardingPage';
-import { AuditPage } from '../features/admin/AuditPage';
-import { AuditMetricsDashboard } from '../features/admin/AuditMetricsDashboard';
-import OrganizationTeamPage from '../pages/OrganizationTeamPage';
-import OrganizationDashboardPage from '../pages/OrganizationDashboardPage';
-import PrivacyPolicyPage from '../pages/PrivacyPolicyPage';
-import MFAGuidePage from '../pages/MFAGuidePage';
-import OnboardingConfirmationPage from '../pages/OnboardingConfirmationPage';
-
-=======
 import Layout from '@/core/components/Layout';
 import { ProfessionalWorkflowPage } from '@/pages/ProfessionalWorkflowPage';
 import LoginPage from '@/pages/LoginPage';
@@ -28,7 +7,15 @@
 import { OnboardingPage } from '@/pages/OnboardingPage';
 import { AuditPage } from '@/features/admin/AuditPage';
 import { AuditMetricsDashboard } from '@/features/admin/AuditMetricsDashboard';
->>>>>>> c8aff290
+import OrganizationTeamPage from '../pages/OrganizationTeamPage';
+import OrganizationDashboardPage from '../pages/OrganizationDashboardPage';
+import PrivacyPolicyPage from '../pages/PrivacyPolicyPage';
+import MFAGuidePage from '../pages/MFAGuidePage';
+import OnboardingConfirmationPage from '../pages/OnboardingConfirmationPage';
+import ProfessionalOnboardingPage from '../pages/ProfessionalOnboardingPage';
+import ClinicalInfoPage from '../pages/ClinicalInfoPage';
+import HumanFigurePage from '../pages/HumanFigurePage';
+import SOAPEditorPage from '../pages/SOAPEditorPage';
 
 // Configuración de future flags para React Router v7
 const future = {
@@ -37,15 +24,9 @@
 };
 
 export const router = createBrowserRouter([
-<<<<<<< HEAD
-  // Página principal: Bienvenida inteligente
+  // Página principal: Acceso directo
   {
     path: '/',
-    element: <WelcomePage />,
-  },
-  // Página de acceso (mantener para compatibilidad)
-  {
-    path: '/access',
     element: <AccessPage />,
   },
   // Login
@@ -66,19 +47,12 @@
         <ProfessionalOnboardingPage />
       </ProtectedRoute>
     ),
-=======
-  // Página principal: Acceso directo
-  {
-    path: '/',
-    element: <AccessPage />,
->>>>>>> c8aff290
   },
   // Páginas de Documentación - PÚBLICAS
   {
     path: '/privacy-policy',
     element: <PrivacyPolicyPage />,
   },
-<<<<<<< HEAD
   {
     path: '/mfa-guide',
     element: <MFAGuidePage />,
@@ -87,12 +61,6 @@
   {
     path: '/onboarding-confirmation',
     element: <OnboardingConfirmationPage />,
-=======
-  // Onboarding
-  {
-    path: '/onboarding',
-    element: <OnboardingPage />,
->>>>>>> c8aff290
   },
 
   // Rutas principales con layout profesional - PROTEGIDAS
@@ -109,7 +77,6 @@
         ),
       },
       {
-<<<<<<< HEAD
         path: "clinical-info",
         element: (
           <ProtectedRoute>
@@ -122,36 +89,27 @@
         element: (
           <ProtectedRoute>
             <HumanFigurePage />
-=======
+          </ProtectedRoute>
+        ),
+      },
+      {
+        path: "soap-editor",
+        element: (
+          <ProtectedRoute>
+            <SOAPEditorPage />
+          </ProtectedRoute>
+        ),
+      },
+
+      {
         path: "audit",
         element: (
           <ProtectedRoute requiredRoles={['ADMIN', 'OWNER']}>
             <AuditPage />
->>>>>>> c8aff290
-          </ProtectedRoute>
-        ),
-      },
-      {
-<<<<<<< HEAD
-        path: "soap-editor",
-        element: (
-          <ProtectedRoute>
-            <SOAPEditorPage />
-          </ProtectedRoute>
-        ),
-      },
-
-      {
-        path: "audit",
-        element: (
-          <ProtectedRoute requiredRoles={['ADMIN', 'OWNER']}>
-            <AuditPage />
-          </ProtectedRoute>
-        ),
-      },
-      {
-=======
->>>>>>> c8aff290
+          </ProtectedRoute>
+        ),
+      },
+      {
         path: "audit-metrics",
         element: (
           <ProtectedRoute requiredRoles={['ADMIN', 'OWNER']}>
@@ -210,7 +168,6 @@
             </div>
           </ProtectedRoute>
         )
-<<<<<<< HEAD
       },
 
       // Rutas de Organización
@@ -286,8 +243,6 @@
             ),
           },
         ],
-=======
->>>>>>> c8aff290
       },
     ]
   },
