import '@testing-library/jest-dom';
import { vi, beforeAll, afterEach } from 'vitest';
import chai from 'chai';
import sinonChai from 'sinon-chai';
<<<<<<< HEAD
import { initializeApp, getApps } from 'firebase/app';
import { connectFirestoreEmulator, getFirestore } from 'firebase/firestore';
=======
>>>>>>> 6ad39280

// Configurar Chai con plugins (sin chai-as-promised para evitar conflictos)
chai.use(sinonChai);

// Configurar jest globalmente
global.jest = vi as unknown as typeof jest;

// Configuración optimizada para performance
const setupStartTime = Date.now();

// Configuración Firebase para testing local con emulador
const firebaseConfig = {
  apiKey: 'fake-api-key',
  authDomain: 'localhost',
  projectId: 'test-project',
};

if (getApps().length === 0) {
  initializeApp(firebaseConfig);
  connectFirestoreEmulator(getFirestore(), 'localhost', 8080);
}

// Mock completo para las variables de entorno
vi.mock('./config/env', () => ({
  SUPABASE_URL: 'https://mock-supabase-url.co',
  SUPABASE_ANON_KEY: 'mock-anon-key',
  ENV_TYPE: 'test',
  API_BASE_URL: 'https://mock-api-base-url.co',
  OPENAI_API_KEY: 'mock-openai-key',
  ANTHROPIC_API_KEY: 'mock-anthropic-key',
  __esModule: true,
  default: {
    SUPABASE_URL: 'https://mock-supabase-url.co',
    SUPABASE_ANON_KEY: 'mock-anon-key',
    ENV_TYPE: 'test',
    API_BASE_URL: 'https://mock-api-base-url.co',
    OPENAI_API_KEY: 'mock-openai-key',
    ANTHROPIC_API_KEY: 'mock-anthropic-key',
  }
}));

// Definir un mock global de cliente Supabase para evitar duplicación
const mockSupabaseClient = {
  from: vi.fn(() => ({
    select: vi.fn(() => ({
      eq: vi.fn(() => ({
        single: vi.fn(() => Promise.resolve({ 
          data: { professional_id: 'prof-mock-123' }, 
          error: null 
        })),
        order: vi.fn(() => ({
          limit: vi.fn(() => Promise.resolve({ data: [], error: null })),
          then: vi.fn(() => Promise.resolve({ data: [], error: null }))
        })),
        limit: vi.fn(() => Promise.resolve({ data: [], error: null })),
        then: vi.fn(() => Promise.resolve({ data: [], error: null }))
      })),
      order: vi.fn(() => Promise.resolve({ data: [], error: null })),
      limit: vi.fn(() => Promise.resolve({ data: [], error: null })),
      then: vi.fn(() => Promise.resolve({ data: [], error: null }))
    })),
    insert: vi.fn(() => Promise.resolve({ data: {}, error: null })),
    update: vi.fn(() => ({
      eq: vi.fn(() => Promise.resolve({ data: {}, error: null }))
    })),
    delete: vi.fn(() => ({
      eq: vi.fn(() => Promise.resolve({ data: {}, error: null }))
    }))
  })),
  auth: {
    getSession: vi.fn(() => Promise.resolve({ data: { session: { user: { id: 'user-mock-123' } } }, error: null })),
    getUser: vi.fn(() => Promise.resolve({ data: { user: { id: 'user-mock-123' } }, error: null })),
    signInWithPassword: vi.fn(() => Promise.resolve({ data: { user: { id: 'user-mock-123' } }, error: null })),
    signOut: vi.fn(() => Promise.resolve({ error: null }))
  },
  storage: {
    from: vi.fn(() => ({
      upload: vi.fn(() => Promise.resolve({ data: {}, error: null })),
      getPublicUrl: vi.fn(() => ({ data: { publicUrl: 'https://mock-public-url.co' } }))
    }))
  }
};

// Mock completo para @supabase/supabase-js
vi.mock('@supabase/supabase-js', () => ({
  createClient: vi.fn(() => mockSupabaseClient)
}));

// Mock para el cliente de Supabase que se usa a través de supabaseClient
vi.mock('./core/auth/supabaseClient', () => {
  return {
    default: mockSupabaseClient,
    __esModule: true
  };
});

// Mock para formDataSourceSupabase que muchos tests podrían usar
vi.mock('./core/dataSources/formDataSourceSupabase', () => ({
  formDataSourceSupabase: {
    getFormsByVisitId: vi.fn().mockResolvedValue([{
      id: 'form-mock-123',
      visit_id: 'visit-mock-123',
      patient_id: 'patient-mock-123',
      professional_id: 'prof-mock-123',
      form_type: 'SOAP',
      content: JSON.stringify({
        subjective: 'Datos de prueba subjetivos',
        objective: 'Datos de prueba objetivos',
        assessment: 'Datos de prueba diagnóstico',
        plan: 'Datos de prueba plan',
        notes: 'Datos de prueba notas'
      }),
      status: 'draft',
      created_at: '2023-01-01T00:00:00.000Z',
      updated_at: '2023-01-01T00:00:00.000Z'
    }]),
    getFormById: vi.fn().mockResolvedValue({
      id: 'form-mock-123',
      visit_id: 'visit-mock-123',
      patient_id: 'patient-mock-123',
      professional_id: 'prof-mock-123',
      form_type: 'SOAP',
      content: JSON.stringify({
        subjective: 'Datos de prueba subjetivos',
        objective: 'Datos de prueba objetivos',
        assessment: 'Datos de prueba diagnóstico',
        plan: 'Datos de prueba plan',
        notes: 'Datos de prueba notas'
      }),
      status: 'draft',
      created_at: '2023-01-01T00:00:00.000Z',
      updated_at: '2023-01-01T00:00:00.000Z'
    }),
    updateForm: vi.fn().mockResolvedValue({ id: 'form-mock-123' }),
    createForm: vi.fn().mockResolvedValue({ id: 'new-form-mock-123' })
  }
}));

// Suprimir advertencias de consola durante las pruebas
beforeAll(() => {
  // Almacenar los métodos originales de console
  const originalConsoleError = console.error;
  const originalConsoleWarn = console.warn;
  
  // Sobrescribir console.error y console.warn para filtrar mensajes específicos
  console.error = (...args) => {
    // Filtrar mensajes específicos de React relacionados con testing
    if (
      typeof args[0] === 'string' && 
      (args[0].includes('Warning: ReactDOM.render') || 
       args[0].includes('React.createFactory') ||
       args[0].includes('Warning: An update to') ||
       args[0].includes('Warning: Failed prop type') ||
       args[0].includes('Invalid prop') ||
       args[0].includes('supabaseUrl is required') ||
       args[0].includes('Cannot read properties of null') ||
       args[0].includes('createClient requires a valid supabase URL'))
    ) {
      return;
    }
    originalConsoleError(...args);
  };
  
  console.warn = (...args) => {
    // Filtrar advertencias específicas que no son relevantes para las pruebas
    if (
      typeof args[0] === 'string' && 
      (args[0].includes('Warning: useLayoutEffect') || 
       args[0].includes('Warning: React does not recognize') ||
       args[0].includes('Missing Supabase client') ||
       args[0].includes('Invalid Supabase configuration'))
    ) {
      return;
    }
    originalConsoleWarn(...args);
  };
  
  // Log de performance del setup
  const setupTime = Date.now() - setupStartTime;
  if (setupTime > 1000) {
    console.log(`⚡ Setup time: ${setupTime}ms`);
  }
});

// Limpiar los mocks después de cada prueba
afterEach(() => {
  vi.clearAllMocks();
}); <|MERGE_RESOLUTION|>--- conflicted
+++ resolved
@@ -1,12 +1,9 @@
 import '@testing-library/jest-dom';
-import { vi, beforeAll, afterEach } from 'vitest';
+import { vi, beforeAll, afterEach, afterAll } from 'vitest';
 import chai from 'chai';
 import sinonChai from 'sinon-chai';
-<<<<<<< HEAD
 import { initializeApp, getApps } from 'firebase/app';
 import { connectFirestoreEmulator, getFirestore } from 'firebase/firestore';
-=======
->>>>>>> 6ad39280
 
 // Configurar Chai con plugins (sin chai-as-promised para evitar conflictos)
 chai.use(sinonChai);
