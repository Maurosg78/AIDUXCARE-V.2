--- conflicted
+++ resolved
@@ -1,13 +1,10 @@
 import { defineConfig, ConfigEnv } from 'vite';
 import react from '@vitejs/plugin-react';
+import path from 'path';
 
 // https://vitejs.dev/config/
 export default defineConfig(({ mode }: ConfigEnv) => ({
-  plugins: [
-    react()
-  ],
-<<<<<<< HEAD
-=======
+  plugins: [react()],
   css: {
     postcss: './postcss.config.js',
   },
@@ -19,7 +16,6 @@
       "use-sync-external-store/with-selector": path.resolve(__dirname, "./src/lib/use-sync-external-store-mock.ts")
     }
   },
-  // Mejorar la configuración de dependencias
   optimizeDeps: {
     include: [
       '@tanstack/react-virtual',
@@ -43,32 +39,15 @@
       }
     }
   },
-  // Configuración del servidor de desarrollo
   server: {
     port: 5174,
     strictPort: false,
     open: true,
     host: true
   },
-  // Configuración para evitar problemas de crypto en build
->>>>>>> c8aff290
   build: {
     outDir: 'dist',
     rollupOptions: {
-<<<<<<< HEAD
-      input: {
-        main: 'index.html'
-      }
-    },
-    copyPublicDir: true
-  },
-  server: {
-    host: 'localhost',
-    port: 5174
-  },
-  define: {
-    'process.env.NODE_ENV': JSON.stringify(mode)
-=======
       output: {
         manualChunks: {
           'react-vendor': ['react', 'react-dom'],
@@ -78,27 +57,21 @@
         }
       }
     },
-    // Configuraciones de optimización
     chunkSizeWarningLimit: 1000,
     minify: 'esbuild',
     target: 'esnext',
-    // Optimizaciones adicionales
     assetsInlineLimit: 4096,
     cssCodeSplit: true
   },
   define: {
-    // Eliminar referencias a service workers que causan errores
     'self': 'globalThis',
     'global': 'globalThis',
-    // Prevenir carga de Vitest en el navegador
-    'process.env.NODE_ENV': '"development"'
+    'process.env.NODE_ENV': JSON.stringify(mode)
   },
-  // Resolver problema de crypto.hash en CI
   esbuild: {
     define: {
       'crypto.hash': 'undefined',
       'global': 'globalThis'
     }
->>>>>>> c8aff290
   }
 }));