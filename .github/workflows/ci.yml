--- conflicted
+++ resolved
@@ -1,51 +1,24 @@
-name: CI
-
-on:
-  push:
-    branches: [ main, develop ]
-  pull_request:
-    branches: [ main, develop ]
-
 jobs:
   build:
     runs-on: ubuntu-latest
-    
     env:
-<<<<<<< HEAD
       VITE_FIREBASE_API_KEY: ${{ secrets.VITE_FIREBASE_API_KEY }}
       VITE_FIREBASE_PROJECT_ID: ${{ secrets.VITE_FIREBASE_PROJECT_ID }}
       VITE_FIREBASE_APP_ID: ${{ secrets.VITE_FIREBASE_APP_ID }}
       # Añade aquí el resto de variables de Firebase si son necesarias para la build
-=======
-      SUPABASE_URL: ${{ secrets.SUPABASE_URL }}
-      SUPABASE_ANON_KEY: ${{ secrets.SUPABASE_ANON_KEY }}
-      VITE_SUPABASE_URL: ${{ secrets.VITE_SUPABASE_URL }}
-      VITE_SUPABASE_ANON_KEY: ${{ secrets.VITE_SUPABASE_ANON_KEY }}
-      NEXT_PUBLIC_SUPABASE_URL: ${{ secrets.NEXT_PUBLIC_SUPABASE_URL }}
-      NEXT_PUBLIC_SUPABASE_ANON_KEY: ${{ secrets.NEXT_PUBLIC_SUPABASE_ANON_KEY }}
-      LANGFUSE_PUBLIC_KEY: ${{ secrets.LANGFUSE_PUBLIC_KEY }}
-      LANGFUSE_SECRET_KEY: ${{ secrets.LANGFUSE_SECRET_KEY }}
-      HUGGINGFACE_TOKEN: ${{ secrets.HUGGINGFACE_TOKEN }}
-
->>>>>>> 9b1b7d72
     steps:
-    - name: Checkout repository
-      uses: actions/checkout@v2
-
-    - name: Setup Node.js
-      uses: actions/setup-node@v2
-      with:
-        node-version: '18.x'
-        cache: 'npm'
-    
-    - name: Install dependencies
-      run: npm ci
-      
-    - name: Run linter
-      run: npm run lint
-      
-    - name: Run tests
-      run: npm test
-      
-    - name: Build
-      run: npm run build+      - name: Checkout repository
+        uses: actions/checkout@v2
+      - name: Setup Node.js
+        uses: actions/setup-node@v2
+        with:
+          node-version: '18.x'
+          cache: 'npm'
+      - name: Install dependencies
+        run: npm ci
+      - name: Run linter
+        run: npm run lint
+      - name: Run tests
+        run: npm test
+      - name: Build
+        run: npm run build